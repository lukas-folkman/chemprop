from argparse import Namespace
import logging
import random
from typing import Callable, List, Tuple
import os

from sklearn.preprocessing import StandardScaler
from tensorboardX import SummaryWriter
import torch
import torch.nn as nn
from torch.nn.utils.clip_grad import clip_grad_norm_
from torch.optim import Optimizer
from tqdm import trange, tqdm
import numpy as np
import pickle

from nn_utils import NoamLR
from utils import compute_gnorm, compute_pnorm
import featurization


def train(model: nn.Module,
          data: List[Tuple[str, List[float]]],
          loss_func: Callable,
          optimizer: Optimizer,
          scheduler: NoamLR,
          args: Namespace,
          n_iter: int = 0,
          logger: logging.Logger = None,
          writer: SummaryWriter = None,
          chunk_names: bool = False,
          val_smiles: List[str] = None,
          test_smiles: List[str] = None) -> int:
    """
    Trains a model for an epoch.

    :param model: Model.
    :param data: Training data.
    :param loss_func: Loss function.
    :param optimizer: Optimizer.
    :param scheduler: A NoamLR learning rate scheduler.
    :param args: Arguments.
    :param n_iter: The number of iterations (training examples) trained on so far.
    :param logger: A logger for printing intermediate results.
    :param writer: A tensorboardX SummaryWriter.
    :param chunk_names: Whether to train on the data in chunks. In this case,
    data must be a list of paths to the data chunks.
    :param test_smiles: Test smiles strings without labels, used for adversarial setting.
    :return: The total number of iterations (training examples) trained on so far.
    """
    model.train()
    random.shuffle(data)

    if chunk_names:
        for path, memo_path in tqdm(data, total=len(data)):
            featurization.SMILES_TO_FEATURES = dict()
            if os.path.isfile(memo_path):
                found_memo = True
                with open(memo_path, 'rb') as f:
                    featurization.SMILES_TO_FEATURES = pickle.load(f)
            else:
                found_memo = False
            with open(path, 'rb') as f:
                chunk = pickle.load(f)
            random.shuffle(chunk)
            n_iter = train(
                model=model,
                data=chunk,
                loss_func=loss_func,
                optimizer=optimizer,
                scheduler=scheduler,
                args=args,
                n_iter=n_iter,
                logger=logger,
                writer=writer,
                chunk_names=False,
                val_smiles=val_smiles,
                test_smiles=test_smiles
            )
            if not found_memo:
                with open(memo_path, 'wb') as f:
                    pickle.dump(featurization.SMILES_TO_GRAPH, f, protocol=pickle.HIGHEST_PROTOCOL)
        return n_iter

    loss_sum, iter_count = 0, 0
    if args.adversarial:
        train_smiles, _ = zip(*data)
        train_val_smiles = train_smiles + val_smiles
        d_loss_sum, g_loss_sum, gp_norm_sum = 0, 0, 0
<<<<<<< HEAD
    
    if args.moe:
        test_smiles = list(test_smiles)
        random.shuffle(test_smiles)
        train_smiles = []
        for d in data:
            random.shuffle(d)
            smiles, labels = zip(*d)
            train_smiles.append(smiles)
        model.compute_domain_encs(train_smiles)
        num_iters = min(len(test_smiles), min([len(d) for d in data]))
    else:
        num_iters = len(data)

    for i in trange(0, num_iters, args.batch_size):
        if args.moe:
            batch = [d[i:i + args.batch_size] for d in data]
            train_batch, train_labels = [], []
            for b in batch:
                tb, tl = zip(*b)
                train_batch.append(tb)
                train_labels.append(tl)
            test_batch = test_smiles[i:i + args.batch_size]
            loss = model.compute_loss(train_batch, train_labels, test_batch)
            if logger is not None:
                loss_sum += loss.item()
                iter_count += len(batch)
=======

    for i in trange(0, len(data), args.batch_size):
        # Prepare batch
        batch = data[i:i + args.batch_size]
        smiles_batch, label_batch = zip(*batch)

        if args.features:
            smiles_batch = zip(*smiles_batch)

        mask = torch.Tensor([[x is not None for x in lb] for lb in label_batch])
        labels = torch.Tensor([[0 if x is None else x for x in lb] for lb in label_batch])

        if next(model.parameters()).is_cuda:
            mask, labels = mask.cuda(), labels.cuda()

        # Run model
        model.zero_grad()
        preds = model(smiles_batch)
        if args.dataset_type == 'regression_with_binning':
            preds = preds.view(labels.size(0), labels.size(1), -1)
            labels = labels.long()
            loss = 0
            for task in range(labels.size(1)):
                loss += loss_func(preds[:, task, :], labels[:, task]) * mask[:, task]  # for some reason cross entropy doesn't support multi target
>>>>>>> b458b250
        else:
            # Prepare batch
            batch = data[i:i + args.batch_size]
            smiles_batch, label_batch = zip(*batch)
            if args.semiF_path:
                smiles_batch = zip(*smiles_batch)

            mask = torch.Tensor([[x is not None for x in lb] for lb in label_batch])
            labels = torch.Tensor([[0 if x is None else x for x in lb] for lb in label_batch])

            if next(model.parameters()).is_cuda:
                mask, labels = mask.cuda(), labels.cuda()

            # Run model
            model.zero_grad()
            preds = model(smiles_batch)
            if args.dataset_type == 'regression_with_binning':
                preds = preds.view(labels.size(0), labels.size(1), -1)
                labels = labels.long()
                loss = 0
                for task in range(labels.size(1)):
                    loss += loss_func(preds[:, task, :], labels[:, task]) * mask[:, task]  # for some reason cross entropy doesn't support multi target
            else:
                loss = loss_func(preds, labels) * mask
            loss = loss.sum() / mask.sum()

            if logger is not None:
                loss_sum += loss.item()
                iter_count += len(batch)

        loss.backward()
        if args.max_grad_norm is not None:
            clip_grad_norm_(model.parameters(), args.max_grad_norm)
        optimizer.step()
        scheduler.step()

        if args.adversarial:
            for _ in range(args.gan_d_per_g):
                train_val_smiles_batch = random.sample(train_val_smiles, args.batch_size)
                test_smiles_batch = random.sample(test_smiles, args.batch_size)
                d_loss, gp_norm = model.train_D(train_val_smiles_batch, test_smiles_batch)
            train_val_smiles_batch = random.sample(train_val_smiles, args.batch_size)
            test_smiles_batch = random.sample(test_smiles, args.batch_size)
            g_loss = model.train_G(train_val_smiles_batch, test_smiles_batch)
            if logger is not None:
                # we probably only care about the g_loss honestly
                d_loss_sum += d_loss * args.batch_size
                gp_norm_sum += gp_norm * args.batch_size
                g_loss_sum += g_loss * args.batch_size

        n_iter += len(batch)

        # Log and/or add to tensorboard
        if (n_iter // args.batch_size) % args.log_frequency == 0 and (logger is not None or writer is not None):
            lr = scheduler.get_lr()[0]
            pnorm = compute_pnorm(model)
            gnorm = compute_gnorm(model)
            loss_avg = loss_sum / iter_count
            if args.adversarial:
                d_loss_avg, g_loss_avg, gp_norm_avg = d_loss_sum / iter_count, g_loss_sum / iter_count, gp_norm_sum / iter_count
                d_loss_sum, g_loss_sum, gp_norm_sum = 0, 0, 0
            loss_sum, iter_count = 0, 0

            if logger is not None:
                logger.debug("Loss = {:.4e}, PNorm = {:.4f}, GNorm = {:.4f}, lr = {:.4e}".format(loss_avg, pnorm, gnorm, lr))
                if args.adversarial:
                    logger.debug("D Loss = {:.4e}, G Loss = {:.4e}, GP Norm = {:.4}".format(d_loss_avg, g_loss_avg, gp_norm_avg))

            if writer is not None:
                writer.add_scalar('train_loss', loss_avg, n_iter)
                writer.add_scalar('param_norm', pnorm, n_iter)
                writer.add_scalar('gradient_norm', gnorm, n_iter)
                writer.add_scalar('learning_rate', lr, n_iter)

    return n_iter


def predict(model: nn.Module,
            smiles: List[str],
            args: Namespace,
            scaler: StandardScaler = None) -> List[List[float]]:
    """
    Makes predictions on a dataset using an ensemble of models.

    :param model: A model.
    :param smiles: A list of smiles strings.
    :param args: Arguments.
    :param scaler: A StandardScaler object fit on the training labels.
    :return: A list of lists of predictions. The outer list is examples
    while the inner list is tasks.
    """
    with torch.no_grad():
        model.eval()

        preds = []
        for i in range(0, len(smiles), args.batch_size):
            # Prepare batch
            smiles_batch = smiles[i:i + args.batch_size]
            if args.features:
                smiles_batch = zip(*smiles_batch)

            # Run model
            batch_preds = model(smiles_batch)
            batch_preds = batch_preds.data.cpu().numpy()
            if scaler is not None:
                batch_preds = scaler.inverse_transform(batch_preds)
            
            if args.dataset_type == 'regression_with_binning':
                batch_preds = batch_preds.reshape((batch_preds.shape[0], args.num_tasks, args.num_bins))
                indices = np.argmax(batch_preds, axis=2)
                preds.extend(indices.tolist())
            else:
                preds.extend(batch_preds.tolist())
        
        if args.dataset_type == 'regression_with_binning':
            preds = args.bin_predictions[np.array(preds)].tolist()

        return preds


def evaluate_predictions(preds: List[List[float]],
                         labels: List[List[float]],
                         metric_func: Callable) -> List[float]:
    """
    Evaluates predictions using a metric function and filtering out invalid labels.

    :param preds: A list of lists of shape (data_size, num_tasks) with model predictions.
    :param labels: A list of lists of shape (data_size, num_tasks) with labels.
    :param metric_func: Metric function which takes in a list of labels and a list of predictions.
    :return: A list with the score for each task based on `metric_func`.
    """
    data_size, num_tasks = len(preds), len(preds[0])

    # Filter out empty labels
    # valid_preds and valid_labels have shape (num_tasks, data_size)
    valid_preds = [[] for _ in range(num_tasks)]
    valid_labels = [[] for _ in range(num_tasks)]
    for i in range(num_tasks):
        for j in range(data_size):
            if labels[j][i] is not None:  # Skip those without labels
                valid_preds[i].append(preds[j][i])
                valid_labels[i].append(labels[j][i])

    # Compute metric
    results = []
    for i in range(num_tasks):
        # Skip if all labels are identical
        if all(label == 0 for label in valid_labels[i]) or all(label == 1 for label in valid_labels[i]):
            continue
        results.append(metric_func(valid_labels[i], valid_preds[i]))

    return results


def evaluate(model: nn.Module,
             data: List[Tuple[str, List[float]]],
             metric_func: Callable,
             args: Namespace,
             scaler: StandardScaler = None) -> List[float]:
    """
    Evaluates an ensemble of models on a dataset.

    :param model: A model.
    :param data: Dataset.
    :param metric_func: Metric function which takes in a list of labels and a list of predictions.
    :param args: Arguments.
    :param scaler: A StandardScaler object fit on the training labels.
    :return: A list with the score for each task based on `metric_func`.
    """
    smiles, labels = zip(*data)

    preds = predict(
        model=model,
        smiles=smiles,
        args=args,
        scaler=scaler
    )

    results = evaluate_predictions(
        preds=preds,
        labels=labels,
        metric_func=metric_func
    )

    return results<|MERGE_RESOLUTION|>--- conflicted
+++ resolved
@@ -87,8 +87,7 @@
         train_smiles, _ = zip(*data)
         train_val_smiles = train_smiles + val_smiles
         d_loss_sum, g_loss_sum, gp_norm_sum = 0, 0, 0
-<<<<<<< HEAD
-    
+
     if args.moe:
         test_smiles = list(test_smiles)
         random.shuffle(test_smiles)
@@ -115,37 +114,12 @@
             if logger is not None:
                 loss_sum += loss.item()
                 iter_count += len(batch)
-=======
-
-    for i in trange(0, len(data), args.batch_size):
-        # Prepare batch
-        batch = data[i:i + args.batch_size]
-        smiles_batch, label_batch = zip(*batch)
-
-        if args.features:
-            smiles_batch = zip(*smiles_batch)
-
-        mask = torch.Tensor([[x is not None for x in lb] for lb in label_batch])
-        labels = torch.Tensor([[0 if x is None else x for x in lb] for lb in label_batch])
-
-        if next(model.parameters()).is_cuda:
-            mask, labels = mask.cuda(), labels.cuda()
-
-        # Run model
-        model.zero_grad()
-        preds = model(smiles_batch)
-        if args.dataset_type == 'regression_with_binning':
-            preds = preds.view(labels.size(0), labels.size(1), -1)
-            labels = labels.long()
-            loss = 0
-            for task in range(labels.size(1)):
-                loss += loss_func(preds[:, task, :], labels[:, task]) * mask[:, task]  # for some reason cross entropy doesn't support multi target
->>>>>>> b458b250
         else:
             # Prepare batch
             batch = data[i:i + args.batch_size]
             smiles_batch, label_batch = zip(*batch)
-            if args.semiF_path:
+
+            if args.features:
                 smiles_batch = zip(*smiles_batch)
 
             mask = torch.Tensor([[x is not None for x in lb] for lb in label_batch])
